--- conflicted
+++ resolved
@@ -75,10 +75,7 @@
 	return ec.EventType
 }
 
-<<<<<<< HEAD
-=======
 // ExtensionAs implements EventContext.ExtensionAs
->>>>>>> 5118a97a
 func (ec EventContextV01) ExtensionAs(name string, obj interface{}) error {
 	value, ok := ec.Extensions[name]
 	if !ok {
@@ -98,10 +95,7 @@
 	}
 }
 
-<<<<<<< HEAD
-=======
 // SetExtension adds the extension 'name' with value 'value' to the CloudEvents context.
->>>>>>> 5118a97a
 func (ec *EventContextV01) SetExtension(name string, value interface{}) {
 	if ec.Extensions == nil {
 		ec.Extensions = make(map[string]interface{})
@@ -109,10 +103,7 @@
 	ec.Extensions[name] = value
 }
 
-<<<<<<< HEAD
-=======
 // AsV01 implements EventContext.AsV01
->>>>>>> 5118a97a
 func (ec EventContextV01) AsV01() EventContextV01 {
 	ec.CloudEventsVersion = CloudEventsVersionV01
 	return ec
